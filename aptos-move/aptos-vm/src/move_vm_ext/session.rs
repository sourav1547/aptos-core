--- conflicted
+++ resolved
@@ -374,18 +374,14 @@
             })
             .collect::<Result<Vec<_>, VMStatus>>()?;
 
-<<<<<<< HEAD
-        Ok(AptosChangeSet::new(
+        AptosChangeSet::new(
             resource_writes,
             module_writes,
             aggregator_writes,
             deltas,
             events,
             configs,
-        )?)
-=======
-        AptosChangeSet::new(writes, deltas, events, configs)
->>>>>>> cb90aaa5
+        )
     }
 }
 
